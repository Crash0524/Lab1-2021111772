--- conflicted
+++ resolved
@@ -1,6 +1,2 @@
 master
-<<<<<<< HEAD
-B1
-=======
-C4
->>>>>>> 028034e9
+B1 and C4